/**
 * Event processing module.
 *
 * Provides functions and types to load GitHub event payloads and normalize
 * them into a consistent format for the action workflow.
 */
import * as core from '@actions/core';
import { toErrorMessage } from '../utils/error.js';
<<<<<<< HEAD
import { parseFlags } from '../utils/flags.js';
=======
import { ParseError } from '../utils/errors.js';
>>>>>>> d5b93baf
import { promises as fs } from 'fs';
import { getEventType, extractText } from './github.js';
import type { AgentEvent } from './github.js';
import type { ActionConfig } from '../config/config.js';

/**
 * Represents a normalized event to trigger the Codex workflow.
 *
 * @property type - The type of agent event (e.g., 'codex').
 * @property agentEvent - The original GitHub event information.
 * @property userPrompt - Extracted prompt text for processing.
 * @property includeFullHistory - Whether to include full conversation history.
 * @property createIssues - Whether to create issues based on the output.
 */
export interface ProcessedEvent {
  type: 'codex';
  agentEvent: AgentEvent;
  userPrompt: string;
  includeFullHistory: boolean;
  createIssues: boolean;
  noPr: boolean;
  /**
   * Whether to fetch and include the latest failed CI build logs as context.
   */
  includeFixBuild: boolean;
  /**
   * Whether to fetch known URLs referenced in the prompt and include their contents.
   */
  includeFetch: boolean;
}

/**
 * Load and parse the event payload from the specified file path.
 *
 * @param eventPath - Path to the event payload file.
 * @returns Parsed event payload object.
 * @throws If the file cannot be read or parsed.
 */
/**
 * Load and parse the event payload from the specified file path.
 *
 * @param eventPath - Path to the event payload file.
 * @returns Parsed event payload object as a generic record.
 * @throws If the file cannot be read or parsed.
 */
export async function loadEventPayload(eventPath: string): Promise<Record<string, unknown>> {
  try {
    const content = await fs.readFile(eventPath, 'utf8');
    // JSON.parse returns any; cast to a generic object to avoid untyped any
    return JSON.parse(content) as Record<string, unknown>;
  } catch (error) {
    throw new ParseError(
      `Failed to read or parse event payload at ${eventPath}: ${toErrorMessage(error)}`,
    );
  }
}

/**
 * Process the GitHub event to determine the type and extract the user prompt.
 *
 * @param config - Action configuration object.
 * @returns The processed event data or null if unsupported.
 */
export async function processEvent(
  config: ActionConfig,
): Promise<ProcessedEvent | null> {
  if (config.directPrompt) {
    let prompt = config.directPrompt;
    const { flags: directFlags, rest: promptRest } = parseFlags(
      prompt,
      ['fix-build', 'fetch'],
    );
    const includeFixBuild = directFlags['fix-build'];
    const includeFetch = directFlags['fetch'];
    prompt = promptRest;
    core.info('Direct prompt provided. Bypassing GitHub event trigger.');
    return {
      type: 'codex',
      agentEvent: {
        type: 'issuesOpened',
        github: {
          action: 'opened',
          issue: { number: 0, title: '', body: '', pull_request: null },
        },
      },
      userPrompt: prompt,
      includeFullHistory: false,
      createIssues: false,
      noPr: false,
      includeFixBuild,
      includeFetch,
    };
  }
  const eventPayload = await loadEventPayload(config.eventPath);
  const agentEvent = getEventType(eventPayload);

  if (!agentEvent) {
    core.info('Unsupported event type or payload structure.');
    return null; // Exit gracefully for unsupported events
  }
  core.info(`Detected event type: ${agentEvent.type}`);

  // Handle assignee-based triggers
  if (agentEvent.type === 'issuesAssigned') {
    const assignee = agentEvent.github.assignee.login;
    if (!config.assigneeTrigger.includes(assignee)) {
      core.info(
        `Issue assigned to '${assignee}', not in assignee-trigger list. Skipping.`,
      );
      return null;
    }
    core.info(`Assignee-trigger matched for '${assignee}'. Invoking Codez.`);
    const issue = agentEvent.github.issue;
    const prompt = `${issue.title.trim()}\n\n${issue.body.trim()}`;
    return {
      type: 'codex',
      agentEvent,
      userPrompt: prompt,
      includeFullHistory: false,
      createIssues: false,
      noPr: false,
      includeFixBuild: false,
      includeFetch: false,
    };
  }

  // Check for configured trigger phrase only
  const trigger = config.triggerPhrase;
  const text = extractText(agentEvent.github);
  if (!text || !text.startsWith(trigger)) {
    core.info(`Command "${trigger}" not found in the event text.`);
    return null;
  }

  let args = text.replace(trigger, '').trim();
  const { flags, rest: promptRest } = parseFlags(args, [
    'full-history',
    'create-issues',
    'no-pr',
    'fix-build',
    'fetch',
  ]);
  const includeFullHistory = flags['full-history'];
  const createIssues = flags['create-issues'];
  const noPr = flags['no-pr'];
  const includeFixBuild = flags['fix-build'];
  const includeFetch = flags['fetch'];
  let userPrompt = promptRest;

  let title: string | undefined;
  if ('issue' in agentEvent.github) {
    title = agentEvent.github.issue.title;
  } else if ('pull_request' in agentEvent.github) {
    title = agentEvent.github.pull_request.title;
  }
  if (title) {
    userPrompt = `${title.trim()}\n\n${userPrompt}`;
  }

  if (!userPrompt) {
    core.info('No prompt found after "/codex" command.');
    return null;
  }

  const type: 'codex' = 'codex';
  return {
    type,
    agentEvent,
    userPrompt,
    includeFullHistory,
    createIssues,
    noPr,
    includeFixBuild,
    includeFetch,
  };
}<|MERGE_RESOLUTION|>--- conflicted
+++ resolved
@@ -6,11 +6,8 @@
  */
 import * as core from '@actions/core';
 import { toErrorMessage } from '../utils/error.js';
-<<<<<<< HEAD
 import { parseFlags } from '../utils/flags.js';
-=======
 import { ParseError } from '../utils/errors.js';
->>>>>>> d5b93baf
 import { promises as fs } from 'fs';
 import { getEventType, extractText } from './github.js';
 import type { AgentEvent } from './github.js';
