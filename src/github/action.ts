/**
 * Core logic for executing the GitHub Action.
 *
 * Orchestrates cloning, prompt generation, Codex invocation,
 * change detection, and result handling including pull requests and comments.
 */
import * as core from '@actions/core';
import { execa } from 'execa';
import {
  cloneRepository,
  addEyeReaction,
  createPullRequest,
  commitAndPush,
  postComment,
  generatePrompt,
} from './github.js';
import { generateCommitMessage as generateCommitMessageOpenAI } from '../api/openai.js';
import { captureFileState, detectChanges } from '../file/file.js';
import path from 'path';
import { extractImageUrls, downloadImages } from '../file/images.js';
import { ActionConfig } from '../config/config.js';
import { ProcessedEvent } from './event.js';
import { maskSensitiveInfo } from '../security/security.js';
import { runCodex } from '../client/codex.js';
import type { Octokit } from 'octokit';
import type { GitHubEvent } from './github.js';
export { createIssuesFromFeaturePlan } from './createIssues.js';
// Helper to escape strings for RegExp
function escapeRegExp(str: string): string {
  return str.replace(/[.*+?^${}()|[\]\\]/g, '\\$&');
}
const PROGRESS_BAR_BLOCKS = 20;

/**
 * Creates a progress comment with initial unchecked steps.
 * @returns comment id
 */
async function createProgressComment(
  octokit: Octokit,
  repo: { owner: string; repo: string },
  event: GitHubEvent,
  steps: string[],
): Promise<number> {
  // Build initial progress display with emoji title, bar, and unchecked steps
  const total = steps.length;
  const barBlocks = PROGRESS_BAR_BLOCKS;
  const emptyBar = '░'.repeat(barBlocks);
  const title = '**🚀 Codez Progress**';
  const bodyLines: string[] = [
    title,
    '',
    `Progress: [${emptyBar}] 0%`,
    ''
  ];
  for (const step of steps) {
    bodyLines.push(`- [ ] ${step}`);
  }
  bodyLines.push('');
  const body = bodyLines.join('\n');
  if ('issue' in event) {
    const { data } = await octokit.rest.issues.createComment({
      ...repo,
      issue_number: event.issue.number,
      body,
    });
    return data.id;
  } else if ('pull_request' in event && 'comment' in event) {
    const inReplyTo = event.comment.in_reply_to_id ?? event.comment.id;
    const { data } = await octokit.rest.pulls.createReplyForReviewComment({
      ...repo,
      pull_number: event.pull_request.number,
      comment_id: inReplyTo,
      body,
    });
    return data.id;
  }
  throw new Error('Unsupported event for progress comment');
}

/**
 * Updates an existing progress comment by comment id.
 */
async function updateProgressComment(
  octokit: Octokit,
  repo: { owner: string; repo: string },
  event: GitHubEvent,
  commentId: number,
  steps: string[],
): Promise<void> {
  // Build updated progress display with emoji title, dynamic bar, and step statuses
  const total = steps.length;
  const completed = steps.filter(s => s.startsWith('- [x]')).length;
  const barBlocks = PROGRESS_BAR_BLOCKS;
  const filled = Math.round((completed / total) * barBlocks);
  const bar = '█'.repeat(filled) + '░'.repeat(barBlocks - filled);
  const percent = Math.round((completed / total) * 100);
  const title = '**🚀 Codez Progress**';
  const bodyLines: string[] = [
    title,
    '',
    `Progress: [${bar}] ${percent}%${percent === 100 ? ' ✅' : ''}`,
    ''
  ];
  for (const s of steps) {
    bodyLines.push(s);
  }
  bodyLines.push('');
  const body = bodyLines.join('\n');
  if ('issue' in event) {
    await octokit.rest.issues.updateComment({
      ...repo,
      comment_id: commentId,
      body,
    });
  } else if ('pull_request' in event) {
    await octokit.rest.pulls.updateReviewComment({
      ...repo,
      comment_id: commentId,
      body,
    });
  } else {
    throw new Error('Unsupported event for updating progress comment');
  }
}

/**
 * Handles the result of execution.
 * @param config Action configuration.
 * @param processedEvent Processed event data.
 * @param output
 * @param changedFiles Array of changed file paths.
 */
async function handleResult(
  config: ActionConfig,
  processedEvent: ProcessedEvent,
  output: string,
  changedFiles: string[],
): Promise<void> {
  const { octokit, repo, workspace } = config;
  const { agentEvent, userPrompt } = processedEvent;

  // Skip any changes to workflow files to avoid requiring workflow permissions
  const workflowFiles = changedFiles.filter((f) =>
    f.startsWith('.github/workflows/'),
  );
  if (workflowFiles.length > 0) {
    core.warning(
      `Ignoring changes to workflow files: ${workflowFiles.join(', ')}`,
    );
    // Revert workflow file changes
    await execa(
      'git',
      ['checkout', 'HEAD', '--', '.github/workflows'],
      { cwd: workspace, stdio: 'inherit' },
    );
  }
  const effectiveChangedFiles = changedFiles.filter(
    (f) => !f.startsWith('.github/workflows/'),
  );

  if (effectiveChangedFiles.length > 0) {
    core.info(
      `Detected changes in ${effectiveChangedFiles.length} files:\n${effectiveChangedFiles.join(
        '\n',
      )}`,
    );

    const generateCommitMessage = generateCommitMessageOpenAI;
    // Generate commit message
    // Generate commit message via OpenAI (instrumented)
    core.info('[perf] generateCommitMessage start');
    const _t_commitMsg = Date.now();
    const commitMessage = await generateCommitMessage(
      effectiveChangedFiles,
      userPrompt,
      {
        issueNumber:
          agentEvent.type === 'issuesOpened' ||
          agentEvent.type === 'issueCommentCreated' ||
          agentEvent.type === 'issuesAssigned'
            ? agentEvent.github.issue.number
            : undefined,
        prNumber:
          agentEvent.type === 'pullRequestCommentCreated'
            ? agentEvent.github.issue.number
            : agentEvent.type === 'pullRequestReviewCommentCreated'
            ? agentEvent.github.pull_request.number
            : undefined,
      },
      config,
    );
    core.info(`[perf] generateCommitMessage end - ${Date.now() - _t_commitMsg}ms`);

    // Handle changes based on event type
    if (
      agentEvent.type === 'issuesOpened' ||
      agentEvent.type === 'issueCommentCreated' ||
      agentEvent.type === 'issuesAssigned'
    ) {
      await createPullRequest(
        workspace,
        octokit,
        repo,
        agentEvent.github,
        commitMessage,
        output,
      );
    } else if (
      agentEvent.type === 'pullRequestCommentCreated' ||
      agentEvent.type === 'pullRequestReviewCommentCreated'
    ) {
      await commitAndPush(
        workspace,
        octokit,
        repo,
        agentEvent.github,
        commitMessage,
        output,
      );
    }
  } else {
    // No non-workflow file changes, post AI output as a comment
    await postComment(octokit, repo, agentEvent.github, `${output}`);
  }
}


/**
 * Executes the main logic of the GitHub Action.
 * @param config Action configuration.
 * @param processedEvent Processed event data.
 */
export async function runAction(
  config: ActionConfig,
  processedEvent: ProcessedEvent,
): Promise<void> {
  const { octokit, repo, workspace, githubToken, context, timeoutSeconds } =
    config;
  const { agentEvent, userPrompt, includeFullHistory, createIssues } = processedEvent;

  // Add eyes reaction (instrumented)
  core.info('[perf] addEyeReaction start');
  const _t_addEye = Date.now();
  await addEyeReaction(octokit, repo, agentEvent.github);
  core.info(`[perf] addEyeReaction end - ${Date.now() - _t_addEye}ms`);

  // Initialize progress UI
  // Define progress steps with emojis for clarity
  const progressSteps = [
    '🔍 Gathering context',
    '📝 Planning',
    '✨ Applying edits',
    '🧪 Testing',
  ];
  let progressCommentId: number | undefined;
  try {
    progressCommentId = await createProgressComment(octokit, repo, agentEvent.github, progressSteps);
  } catch (e) {
    core.warning(`Failed to create progress comment: ${e instanceof Error ? e.message : e}`);
  }

  // Clone repository (instrumented)
  core.info('[perf] cloneRepository start');
  const _t_clone = Date.now();
  await cloneRepository(
    workspace,
    githubToken,
    repo,
    context,
    octokit,
    agentEvent,
  );
  core.info(`[perf] cloneRepository end - ${Date.now() - _t_clone}ms`);

<<<<<<< HEAD
  // Capture initial file state
  const originalFileState = await captureFileState(workspace);
=======
  // Capture initial file state (instrumented)
  core.info('[perf] captureFileState start');
  const _t_captureState = Date.now();
  const originalFileState = await captureFileState(workspace);
  core.info(`[perf] captureFileState end - ${Date.now() - _t_captureState}ms`);
>>>>>>> 94e077c7

  // generate Prompt (with special handling for create issues)
  let effectiveUserPrompt = userPrompt;
  if (createIssues) {
    effectiveUserPrompt =
      `Please output only a JSON array of feature objects, each with a "title" (concise summary) and "description" (detailed explanation or examples). ${userPrompt}`;
  }

  // Generate prompt for Codex (instrumented)
  core.info('[perf] generatePrompt start');
  const _t_prompt = Date.now();
  let prompt = await generatePrompt(
    octokit,
    repo,
    agentEvent,
    effectiveUserPrompt,
    includeFullHistory,
  );
  core.info(`[perf] generatePrompt end - ${Date.now() - _t_prompt}ms`);

  // Handle any images in the prompt by downloading and replacing embeds with placeholders
  const imageUrls = extractImageUrls(prompt);
  let downloadedImageFiles: string[] = [];
  if (imageUrls.length > 0) {
    const imagesDir = path.join(workspace, 'codex-comment-images');
    downloadedImageFiles = await downloadImages(imageUrls, imagesDir);
    for (let i = 0; i < imageUrls.length; i++) {
      const url = imageUrls[i];
      const placeholder = `<image_${i}>`;
      prompt = prompt.replace(new RegExp(`!\\[[\\s\\S]*?\\]\\(${escapeRegExp(url)}\\)`, 'g'), placeholder);
      prompt = prompt.replace(new RegExp(`<img[^>]*src=[\\"']${escapeRegExp(url)}[\\"'][^>]*>`, 'g'), placeholder);
    }
  }
  core.info(`Prompt: \n${prompt}`);
  // Update progress: context gathering complete
  if (progressCommentId) {
    try {
      const steps = progressSteps.map((s, i) => `- [${i <= 0 ? 'x' : ' '}] ${s}`);
      await updateProgressComment(octokit, repo, agentEvent.github, progressCommentId, steps);
    } catch (e) {
      core.warning(`Failed to update progress to 'Gathering context' complete: ${e instanceof Error ? e.message : e}`);
    }
  }
  let output;
  try {
    const allImages = [...config.images, ...downloadedImageFiles];
    // Execute Codex CLI (instrumented)
    core.info('[perf] runCodex start');
    const _t_codex = Date.now();
    const rawOutput: string = await runCodex(
      workspace,
      config,
      prompt,
      timeoutSeconds * 1000,
      allImages,
    );
    core.info(`[perf] runCodex end - ${Date.now() - _t_codex}ms`);
  output = maskSensitiveInfo(rawOutput, config);
  // Update progress: planning complete
  if (progressCommentId) {
    try {
      const steps = progressSteps.map((s, i) => `- [${i <= 1 ? 'x' : ' '}] ${s}`);
      await updateProgressComment(octokit, repo, agentEvent.github, progressCommentId, steps);
    } catch (e) {
      core.warning(`Failed to update progress to 'Planning' complete: ${e instanceof Error ? e.message : e}`);
    }
  }
  } catch (error) {
    await postComment(
      octokit,
      repo,
      agentEvent.github,
      `CLI execution failed: ${
        error instanceof Error ? error.message : String(error)
      }`,
    );
    return;
  }
  core.info(`Output: \n${output}`);

  // Handle create issues intent: create issues from JSON output
  if (createIssues) {
    const { createIssuesFromFeaturePlan } = await import('./createIssues.js');
    await createIssuesFromFeaturePlan(octokit, repo, agentEvent.github, output);
    return;
  }

<<<<<<< HEAD
  // Detect file changes
  const changedFiles = await detectChanges(workspace, originalFileState);
=======
  // Detect file changes (instrumented)
  core.info('[perf] detectChanges start');
  const _t_detect = Date.now();
  const changedFiles = await detectChanges(workspace, originalFileState);
  core.info(`[perf] detectChanges end - ${Date.now() - _t_detect}ms`);
>>>>>>> 94e077c7

  // Handle the results
  await handleResult(config, processedEvent, output, changedFiles);

  // Update progress: applying edits complete
  if (progressCommentId) {
    try {
      const steps = progressSteps.map((s, i) => `- [${i <= 2 ? 'x' : ' '}] ${s}`);
      await updateProgressComment(octokit, repo, agentEvent.github, progressCommentId, steps);
    } catch (e) {
      core.warning(`Failed to update progress to 'Applying edits' complete: ${e instanceof Error ? e.message : e}`);
    }
  }

  // Update progress: testing complete
  if (progressCommentId) {
    try {
      const steps = progressSteps.map((s, i) => `- [${i <= 3 ? 'x' : ' '}] ${s}`);
      await updateProgressComment(octokit, repo, agentEvent.github, progressCommentId, steps);
    } catch (e) {
      core.warning(`Failed to update progress to 'Testing' complete: ${e instanceof Error ? e.message : e}`);
    }
  }

  core.info('Action completed successfully.');
}<|MERGE_RESOLUTION|>--- conflicted
+++ resolved
@@ -272,16 +272,11 @@
   );
   core.info(`[perf] cloneRepository end - ${Date.now() - _t_clone}ms`);
 
-<<<<<<< HEAD
-  // Capture initial file state
-  const originalFileState = await captureFileState(workspace);
-=======
   // Capture initial file state (instrumented)
   core.info('[perf] captureFileState start');
   const _t_captureState = Date.now();
   const originalFileState = await captureFileState(workspace);
   core.info(`[perf] captureFileState end - ${Date.now() - _t_captureState}ms`);
->>>>>>> 94e077c7
 
   // generate Prompt (with special handling for create issues)
   let effectiveUserPrompt = userPrompt;
@@ -369,16 +364,11 @@
     return;
   }
 
-<<<<<<< HEAD
-  // Detect file changes
-  const changedFiles = await detectChanges(workspace, originalFileState);
-=======
   // Detect file changes (instrumented)
   core.info('[perf] detectChanges start');
   const _t_detect = Date.now();
   const changedFiles = await detectChanges(workspace, originalFileState);
   core.info(`[perf] detectChanges end - ${Date.now() - _t_detect}ms`);
->>>>>>> 94e077c7
 
   // Handle the results
   await handleResult(config, processedEvent, output, changedFiles);
