/**
 * @file Security helpers module.
 * Provides functions for permission checks and masking sensitive information.
 */

import * as core from '@actions/core';

import type { Octokit } from 'octokit';

import type { ActionConfig } from '../config/config.js';
import { toErrorMessage } from '../utils/error.js';

/**
 * Check if the user has appropriate permissions to run the action.
 * @param config - Action configuration object containing GitHub context.
 * @returns True if the user has permission; false otherwise.
 */

export async function checkPermission(config: ActionConfig): Promise<boolean> {
  const { context, octokit, repo } = config;
  const actor = context.actor;

  if (!actor) {
    core.warning('Actor not found. Permission check failed.');
    return false;
  }

  try {
    return await checkUserPermissionGithub(octokit, repo, actor);
  } catch (error) {
    core.warning(
      `Exception occurred during permission check: ${toErrorMessage(error)}`,
    );
    return false;
  }
}

/**
 * Check if a GitHub user has appropriate permissions for the repository.
 * @param octokit - GitHub API client instance.
 * @param repo - Repository information.
 * @param repo.owner
 * @param username - GitHub username to check permissions for.
 * @param repo.repo
 * @returns True if the user has write or admin permissions; false otherwise.
 */

async function checkUserPermissionGithub(
  octokit: Octokit,
  repo: { owner: string; repo: string },
  username: string,
): Promise<boolean> {
  try {
    // Check user's permissions as a repository collaborator
    const { data: collaboratorPermission } =
      await octokit.rest.repos.getCollaboratorPermissionLevel({
        ...repo,
        username,
      });

    const permission = collaboratorPermission.permission;
    core.info(`User Permission level: ${permission}`);

    // Determine based on permission level
    // Permission levels include `admin, write, read, none`
    return ['admin', 'write'].includes(permission);
  } catch (error) {
    core.warning(`Error checking user permission: ${toErrorMessage(error)}`);
    return false;
  }
}

/**
 * Mask sensitive information (GitHub token and OpenAI API key) within a string.
 * @param text - Input text that may contain sensitive data.
 * @param config - Action configuration containing sensitive keys.
 * @returns The text with sensitive information replaced by '***'.
 */

<<<<<<< HEAD
/**
 *
 * @param text
 * @param config
 */

/**
 *
 * @param text
 * @param config
 */

/**
 *
 * @param text
 * @param config
 */
/**
 * Escape special regex characters in a string.
 * @param str - Input string to escape for RegExp usage.
 * @returns Escaped string safe for RegExp patterns.
 */
function escapeRegExp(str: string): string {
  return str.replace(/[.*+?^${}()|[\]\\]/g, '\\$&');
}

=======
>>>>>>> 09862db3
export function maskSensitiveInfo(text: string, config: ActionConfig): string {
  let maskedText = text;

  // Mask and register secrets to ensure they are filtered from logs
  const secrets = [
    config.githubToken,
    config.openaiApiKey,
    config.openaiBaseUrl,
  ].filter((secret): secret is string => Boolean(secret));

  // Sort by length to handle overlapping secrets correctly
  secrets.sort((a, b) => b.length - a.length);

  for (const secret of secrets) {
    core.setSecret(secret);
    const pattern = new RegExp(escapeRegExp(secret), 'g');
    maskedText = maskedText.replace(pattern, '***');
  }

  return maskedText;
}<|MERGE_RESOLUTION|>--- conflicted
+++ resolved
@@ -71,41 +71,22 @@
 }
 
 /**
+ * Escape special regex characters in a string.
+ * @param str - Input string to escape for RegExp usage.
+ * @returns Escaped string safe for RegExp patterns.
+ */
+
+function escapeRegExp(str: string): string {
+  return str.replace(/[.*+?^${}()|[\]\\]/g, '\\$&');
+}
+
+/**
  * Mask sensitive information (GitHub token and OpenAI API key) within a string.
  * @param text - Input text that may contain sensitive data.
  * @param config - Action configuration containing sensitive keys.
  * @returns The text with sensitive information replaced by '***'.
  */
 
-<<<<<<< HEAD
-/**
- *
- * @param text
- * @param config
- */
-
-/**
- *
- * @param text
- * @param config
- */
-
-/**
- *
- * @param text
- * @param config
- */
-/**
- * Escape special regex characters in a string.
- * @param str - Input string to escape for RegExp usage.
- * @returns Escaped string safe for RegExp patterns.
- */
-function escapeRegExp(str: string): string {
-  return str.replace(/[.*+?^${}()|[\]\\]/g, '\\$&');
-}
-
-=======
->>>>>>> 09862db3
 export function maskSensitiveInfo(text: string, config: ActionConfig): string {
   let maskedText = text;
 
