--- conflicted
+++ resolved
@@ -76,22 +76,21 @@
 
 Codex will analyze the request and create a new Pull Request with the code changes. The AI will also post a comment with the generated code.
 
-<<<<<<< HEAD
+
 ## Running Tests
 
 Install dependencies and run all unit tests:
 
 ```bash
-npm install
 npm test
-=======
+```
+
 ## Formatting
 
 This project uses [Prettier](https://prettier.io/) to format code consistently. To format all files, run:
 
 ```bash
 npm run format
->>>>>>> fcec4765
 ```
 
 ## Inputs Settings
