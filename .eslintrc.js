--- conflicted
+++ resolved
@@ -85,15 +85,10 @@
   },
   overrides: [
     {
-<<<<<<< HEAD
-      files: ['**/__tests__/**/*.{ts,tsx}'],
-      rules: {
-        '@typescript-eslint/no-explicit-any': 'off',
-=======
       files: ['**/__tests__/**/*.{js,jsx,ts,tsx}'],
       rules: {
         'max-len': ['error', { code: 120, ignoreComments: false }],
->>>>>>> 7f68daff
+        '@typescript-eslint/no-explicit-any': 'off',
       },
     },
   ],
