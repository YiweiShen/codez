--- conflicted
+++ resolved
@@ -22,18 +22,13 @@
     'jsdoc/require-param': 'error',
     'jsdoc/require-returns': 'error',
     'max-len': ['error', { code: 80, ignoreComments: false }],
-<<<<<<< HEAD
     'import/order': ['error', { 'groups': ['builtin', 'external', 'parent', 'sibling', 'index'], 'newlines-between': 'always', 'alphabetize': { order: 'asc', caseInsensitive: true } }],
-=======
-
     'no-multiple-empty-lines': ['error', { max: 1, maxEOF: 1, maxBOF: 0 }],
-
     'padding-line-between-statements': [
       'error',
       { blankLine: 'always', prev: 'import', next: '*' },
       { blankLine: 'always', prev: '*', next: 'import' },
     ],
-
     'lines-around-comment': [
       'error',
       {
@@ -51,6 +46,5 @@
         allowArrayEnd: true,
       },
     ],
->>>>>>> fb2cd671
   },
 };